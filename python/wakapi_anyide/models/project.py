from typing import List
from typing import Literal

from pydantic import BaseModel
from pydantic_settings import BaseSettings
from pydantic_settings import TomlConfigSettingsSource
from pydantic_settings.main import SettingsConfigDict


class ProjectMeta(BaseModel):
    version: Literal[1]
    watchers: List[str] = ['files']


class ProjectFiles(BaseModel):
    include: List[str]
    exclude: List[str]
    exclude_files: List[str]
    exclude_binary_files: bool = True
    language_mapping: dict = {}
<<<<<<< HEAD
    editor_mapping: dict = {}
=======
    large_file_threshold: str = "64KiB"
>>>>>>> 340c2102


class ProjectDescription(BaseModel):
    name: str


class Project(BaseSettings):
    model_config = SettingsConfigDict(toml_file="wak.toml")
    
    meta: ProjectMeta
    files: ProjectFiles
    project: ProjectDescription
    
    @classmethod
    def settings_customise_sources(cls, settings_cls, *_args, **_kwargs):
        return (TomlConfigSettingsSource(settings_cls), )<|MERGE_RESOLUTION|>--- conflicted
+++ resolved
@@ -18,11 +18,8 @@
     exclude_files: List[str]
     exclude_binary_files: bool = True
     language_mapping: dict = {}
-<<<<<<< HEAD
     editor_mapping: dict = {}
-=======
     large_file_threshold: str = "64KiB"
->>>>>>> 340c2102
 
 
 class ProjectDescription(BaseModel):
