--- conflicted
+++ resolved
@@ -10,14 +10,8 @@
 @dataclass
 class Event:
     filename: str
-<<<<<<< HEAD
+    file_extension: str
     checksum: bytes
-=======
-    file_extension: str
-    cursor: Tuple[int, int]
-    lines_added: int
-    lines_removed: int
->>>>>>> 2d1211e3
     lines: int
     time: float
 
